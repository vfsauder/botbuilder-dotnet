<Project Sdk="Microsoft.NET.Sdk">
  <PropertyGroup>
    <Version Condition=" '$(BUILD_BUILDNUMBER)' == '' ">4.0.0-local</Version>
    <Version Condition=" '$(BUILD_BUILDNUMBER)' != '' ">$(BUILD_BUILDNUMBER)</Version>
    <PackageVersion Condition=" '$(PackageVersion)' == '' ">4.0.0-local</PackageVersion>
    <PackageVersion Condition=" '$(PackageVersion)' != '' ">$(PackageVersion)</PackageVersion>
  </PropertyGroup>
  
  <PropertyGroup Condition=" '$(Configuration)|$(Platform)' == 'Release|AnyCPU' ">
    <SignAssembly>true</SignAssembly>
    <DelaySign>true</DelaySign>
    <AssemblyOriginatorKeyFile>..\..\build\35MSSharedLib1024.snk</AssemblyOriginatorKeyFile>
  </PropertyGroup>

  <PropertyGroup>
	  <TargetFramework>netstandard2.0</TargetFramework>
	  <PackageId>Microsoft.Bot.Builder.Ai</PackageId>
    <Description>AI classes for using Cognitive Services on the Microsoft Bot Builder SDK</Description>
    <Summary>This library implements C# classes for building bots using Microsoft Cognitive services.</Summary>
    <GeneratePackageOnBuild>true</GeneratePackageOnBuild>
  </PropertyGroup>

  <PropertyGroup>
    <Company>Microsoft</Company>
    <Authors>microsoft,BotFramework,nugetbotbuilder</Authors>
    <Product>Microsoft Bot Builder SDK</Product>
    <Copyright>© Microsoft Corporation. All rights reserved.</Copyright>
    <PackageProjectUrl>https://github.com/Microsoft/botbuilder-dotnet</PackageProjectUrl>
    <PackageIconUrl>http://docs.botframework.com/images/bot_icon.png</PackageIconUrl>
    <PackageLicenseUrl>https://github.com/Microsoft/BotBuilder/blob/master/LICENSE</PackageLicenseUrl>
    <PackageRequireLicenseAcceptance>true</PackageRequireLicenseAcceptance>
    <RepositoryUrl>https://github.com/Microsoft/botbuilder-dotnet</RepositoryUrl>
    <LicenseUrl>https://github.com/Microsoft/BotBuilder-dotnet/blob/master/LICENSE</LicenseUrl>
    <RepositoryType />
    <PackageTags>bots;ai;botframework;botbuilder</PackageTags>
    <NeutralLanguage />
  </PropertyGroup>

  <ItemGroup>
<<<<<<< HEAD
    <PackageReference Include="Microsoft.Cognitive.LUIS" Version="2.0.2" />
    <PackageReference Include="Microsoft.Bot.Builder" Condition=" '$(PackageVersion)' == '' " Version="4.0.0-local" />
    <PackageReference Include="Microsoft.Bot.Builder" Condition=" '$(PackageVersion)' != '' " Version="$(PackageVersion)" />
    <PackageReference Include="Microsoft.Recognizers.Text" Version="1.0.0.35" />
    <PackageReference Include="Microsoft.Recognizers.Text.DateTime" Version="1.0.0.35" />
=======
    <PackageReference Include="Microsoft.Bot.Builder.Core" Condition=" '$(PackageVersion)' == '' " Version="4.0.0-local" />
    <PackageReference Include="Microsoft.Bot.Builder.Core" Condition=" '$(PackageVersion)' != '' " Version="$(PackageVersion)" />
>>>>>>> f01b6348
  </ItemGroup>

  <ItemGroup>
    <ProjectReference Include="..\Microsoft.Bot.Builder.Core.Extensions\Microsoft.Bot.Builder.Core.Extensions.csproj" />
    <ProjectReference Include="..\Microsoft.Bot.Builder.Core\Microsoft.Bot.Builder.Core.csproj" />
    <ProjectReference Include="..\Microsoft.Bot.Schema\Microsoft.Bot.Schema.csproj" />
  </ItemGroup>
</Project><|MERGE_RESOLUTION|>--- conflicted
+++ resolved
@@ -37,16 +37,11 @@
   </PropertyGroup>
 
   <ItemGroup>
-<<<<<<< HEAD
     <PackageReference Include="Microsoft.Cognitive.LUIS" Version="2.0.2" />
     <PackageReference Include="Microsoft.Bot.Builder" Condition=" '$(PackageVersion)' == '' " Version="4.0.0-local" />
     <PackageReference Include="Microsoft.Bot.Builder" Condition=" '$(PackageVersion)' != '' " Version="$(PackageVersion)" />
     <PackageReference Include="Microsoft.Recognizers.Text" Version="1.0.0.35" />
     <PackageReference Include="Microsoft.Recognizers.Text.DateTime" Version="1.0.0.35" />
-=======
-    <PackageReference Include="Microsoft.Bot.Builder.Core" Condition=" '$(PackageVersion)' == '' " Version="4.0.0-local" />
-    <PackageReference Include="Microsoft.Bot.Builder.Core" Condition=" '$(PackageVersion)' != '' " Version="$(PackageVersion)" />
->>>>>>> f01b6348
   </ItemGroup>
 
   <ItemGroup>
