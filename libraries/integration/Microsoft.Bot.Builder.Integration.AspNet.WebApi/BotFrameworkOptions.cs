﻿// Copyright (c) Microsoft Corporation. All rights reserved.
// Licensed under the MIT License.

using Microsoft.Bot.Builder;
using Microsoft.Bot.Connector.Authentication;
using Microsoft.Rest.TransientFaultHandling;
using System.Collections.Generic;
using System.Net.Http;

namespace Microsoft.Bot.Builder.Integration.AspNet.WebApi
{
    public class BotFrameworkOptions
    {
<<<<<<< HEAD
=======
        public BotFrameworkOptions()
        {
        }

>>>>>>> b1be7622
        /// <summary>
        /// An <see cref="ICredentialProvider"/> that should be used to store and retrieve credentials used during authentication with the Bot Framework Service.
        /// </summary>
        public ICredentialProvider CredentialProvider { get; set; }

        /// <summary>
        /// Gets or sets the delegating handler. If provided this handler is used before making request to Bot Framework.
        /// </summary>
        public DelegatingHandler DelegatingHandler { get; set; }

        /// <summary>
        /// A list of <see cref="IMiddleware"/> that will be executed for each turn of the conversation.
        /// </summary>
        public List<IMiddleware> Middleware { get; } = new List<IMiddleware>();

        /// <summary>
        /// Gets or sets whether a proactive messaging endpoint should be exposed for the bot.
        /// </summary>
        /// <value>
        /// True if the proactive messaging endpoint should be enabled, otherwise false.
        /// </value>
        public bool EnableProactiveMessages { get; set; }

        /// <summary>
        /// Gets or sets what paths should be used when exposing the various bot endpoints.
        /// </summary>
        /// <seealso cref="BotFrameworkPaths" />
<<<<<<< HEAD
        public BotFrameworkPaths Paths { get; } = new BotFrameworkPaths();
=======
        public BotFrameworkPaths Paths { get; set; } = new BotFrameworkPaths();
>>>>>>> b1be7622

        /// <summary>
        /// Gets or sets the retry policy to retry operations in case of errors from Bot Framework Service.
        /// </summary>
        public RetryPolicy ConnectorClientRetryPolicy { get; set; }

        /// <summary>
        /// Gets or sets the <see cref="HttpClient"/> instance that should be used to make requests to the Bot Framework Service.
        /// </summary>
        public HttpClient HttpClient { get; set; }
    }
}<|MERGE_RESOLUTION|>--- conflicted
+++ resolved
@@ -11,13 +11,6 @@
 {
     public class BotFrameworkOptions
     {
-<<<<<<< HEAD
-=======
-        public BotFrameworkOptions()
-        {
-        }
-
->>>>>>> b1be7622
         /// <summary>
         /// An <see cref="ICredentialProvider"/> that should be used to store and retrieve credentials used during authentication with the Bot Framework Service.
         /// </summary>
@@ -45,11 +38,7 @@
         /// Gets or sets what paths should be used when exposing the various bot endpoints.
         /// </summary>
         /// <seealso cref="BotFrameworkPaths" />
-<<<<<<< HEAD
-        public BotFrameworkPaths Paths { get; } = new BotFrameworkPaths();
-=======
         public BotFrameworkPaths Paths { get; set; } = new BotFrameworkPaths();
->>>>>>> b1be7622
 
         /// <summary>
         /// Gets or sets the retry policy to retry operations in case of errors from Bot Framework Service.
