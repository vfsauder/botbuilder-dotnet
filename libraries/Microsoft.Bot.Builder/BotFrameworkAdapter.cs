--- conflicted
+++ resolved
@@ -39,11 +39,7 @@
         private readonly ICredentialProvider _credentialProvider;
         private readonly DelegatingHandler _delegatingHandler;
         private readonly RetryPolicy _connectorClientRetryPolicy;
-<<<<<<< HEAD
         private ConcurrentDictionary<string, MicrosoftAppCredentials> _appCredentialMap = new ConcurrentDictionary<string, MicrosoftAppCredentials>();
-=======
-        private Dictionary<string, MicrosoftAppCredentials> _appCredentialMap = new Dictionary<string, MicrosoftAppCredentials>();
->>>>>>> b1be7622
 
         private const string InvokeReponseKey = "BotFrameworkAdapter.InvokeResponse";
         private bool _isEmulatingOAuthCards = false;
@@ -145,13 +141,8 @@
         /// components in the conustructor. Use the <see cref="Use(IMiddleware)"/> method to 
         /// add additional middleware to the adapter after construction.
         /// </remarks>
-<<<<<<< HEAD
         public BotFrameworkAdapter(string appId, string appPassword, RetryPolicy connectorClientRetryPolicy = null, DelegatingHandler delegatingHandler = null, IMiddleware middleware = null)
             : this(new SimpleCredentialProvider(appId, appPassword), connectorClientRetryPolicy, delegatingHandler, middleware)
-=======
-        public BotFrameworkAdapter(string appId, string appPassword, RetryPolicy connectorClientRetryPolicy = null, HttpClient httpClient = null, IMiddleware middleware = null)
-            : this(new SimpleCredentialProvider(appId, appPassword), connectorClientRetryPolicy, httpClient, middleware)
->>>>>>> b1be7622
         {
         }
 
@@ -194,7 +185,6 @@
         public async Task<InvokeResponse> ProcessActivity(string authHeader, Activity activity, Func<ITurnContext, Task> callback)
         {
             BotAssert.ActivityNotNull(activity);
-<<<<<<< HEAD
             ClaimsIdentity claimsIdentity;
             if (this._delegatingHandler == null)
             {
@@ -211,10 +201,6 @@
                     _credentialProvider,
                     new HttpClient(this._delegatingHandler)).ConfigureAwait(false);
             }
-=======
-
-            var claimsIdentity = await JwtTokenValidation.AuthenticateRequest(activity, authHeader, _credentialProvider, _httpClient).ConfigureAwait(false);
->>>>>>> b1be7622
 
             return await ProcessActivity(claimsIdentity, activity, callback).ConfigureAwait(false);
         }
@@ -266,9 +252,6 @@
         /// <seealso cref="ITurnContext.OnSendActivities(SendActivitiesHandler)"/>
         public override async Task<ResourceResponse[]> SendActivities(ITurnContext context, Activity[] activities)
         {
-<<<<<<< HEAD
-            List<ResourceResponse> responses = new List<ResourceResponse>();
-=======
             if (context == null)
             {
                 throw new ArgumentNullException(nameof(context));
@@ -285,7 +268,6 @@
             }
 
             var responses = new ResourceResponse[activities.Length];
->>>>>>> b1be7622
 
             /* 
              * NOTE: we're using for here (vs. foreach) because we want to simultaneously index into the
@@ -339,12 +321,7 @@
                     response = new ResourceResponse(activity.Id ?? string.Empty);
                 }
 
-<<<<<<< HEAD
-                // Collect all the responses that come from the service. 
-                responses.Add(response);
-=======
                 responses[index] = response;
->>>>>>> b1be7622
             }
 
             return responses;
